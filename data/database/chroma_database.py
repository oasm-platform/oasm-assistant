--- conflicted
+++ resolved
@@ -49,12 +49,8 @@
                         anonymized_telemetry=False
                     )
                 )
-<<<<<<< HEAD
-        
             self.is_initialized = True
-=======
-        self.is_initialized = True
->>>>>>> 80750cc6
+
         
         except Exception as e:
             logger.error(f"Error initializing ChromaDB client: {e}")
@@ -142,10 +138,6 @@
             collections = self.client.list_collections()
             return [collection.name for collection in collections]
         except Exception as e:
-<<<<<<< HEAD
-=======
-
->>>>>>> 80750cc6
             logger.error(f"Error listing collections: {e}")
             raise
     
@@ -340,8 +332,4 @@
             logger.error(f"ChromaDB health check failed: {e}")
             logger.error(f"Client type: {type(self.client)}")
             logger.error(f"Host: {self.host}, Port: {self.port}, Persist dir: {self.persist_directory}")
-<<<<<<< HEAD
-            return False
-=======
-            return False
->>>>>>> 80750cc6
+            return False